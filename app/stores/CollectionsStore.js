// @flow
import invariant from "invariant";
import { concat, filter, last } from "lodash";
<<<<<<< HEAD
import { action, computed } from "mobx";
=======
import { computed, action } from "mobx";
>>>>>>> df472ac3

import naturalSort from "shared/utils/naturalSort";
import Collection from "models/Collection";
import BaseStore from "./BaseStore";
import RootStore from "./RootStore";
import { client } from "utils/ApiClient";

export type DocumentPathItem = {
  id: string,
  collectionId: string,
  title: string,
  url: string,
  type: "collection" | "document",
};

export type DocumentPath = DocumentPathItem & {
  path: DocumentPathItem[],
};

export default class CollectionsStore extends BaseStore<Collection> {
  constructor(rootStore: RootStore) {
    super(rootStore, Collection);
  }

  @computed
  get active(): ?Collection {
    return this.rootStore.ui.activeCollectionId
      ? this.data.get(this.rootStore.ui.activeCollectionId)
      : undefined;
  }

  @computed
  get orderedData(): Collection[] {
    return filter(
      naturalSort(Array.from(this.data.values()), "name"),
      (d) => !d.deletedAt
    );
  }

  @computed
  get public(): Collection[] {
    return this.orderedData.filter((collection) => !collection.private);
  }

  @computed
  get private(): Collection[] {
    return this.orderedData.filter((collection) => collection.private);
  }

  /**
   * List of paths to each of the documents, where paths are composed of id and title/name pairs
   */
  @computed
  get pathsToDocuments(): DocumentPath[] {
    let results = [];
    const travelDocuments = (documentList, collectionId, path) =>
      documentList.forEach((document) => {
        const { id, title, url } = document;
        const node = { id, collectionId, title, url, type: "document" };
        results.push(concat(path, node));
        travelDocuments(document.children, collectionId, concat(path, [node]));
      });

    if (this.isLoaded) {
      this.data.forEach((collection) => {
        const { id, name, url } = collection;
        const node = {
          id,
          collectionId: id,
          title: name,
          url,
          type: "collection",
        };
        results.push([node]);
        travelDocuments(collection.documents, id, [node]);
      });
    }

    return results.map((result) => {
      const tail = last(result);
      return {
        ...tail,
        path: result,
      };
    });
  }

  @action
<<<<<<< HEAD
  import = async (file: File) => {
    const formData = new FormData();
    formData.append("type", "outline");
    formData.append("file", file);

    const res = await client.post("/collections.import", formData);
    invariant(res && res.data, "Data should be available");

    this.addPolicies(res.policies);
    res.data.collections.forEach(this.add);

    return res.data;
  };
=======
  async update(params: Object): Promise<Collection> {
    const result = await super.update(params);

    // If we're changing sharing permissions on the collection then we need to
    // remove all locally cached policies for documents in the collection as they
    // are now invalid
    if (params.sharing !== undefined) {
      const collection = this.get(params.id);
      if (collection) {
        collection.documentIds.forEach((id) => {
          this.rootStore.policies.remove(id);
        });
      }
    }

    return result;
  }
>>>>>>> df472ac3

  getPathForDocument(documentId: string): ?DocumentPath {
    return this.pathsToDocuments.find((path) => path.id === documentId);
  }

  titleForDocument(documentUrl: string): ?string {
    const path = this.pathsToDocuments.find((path) => path.url === documentUrl);
    if (path) return path.title;
  }

  delete = async (collection: Collection) => {
    await super.delete(collection);

    this.rootStore.documents.fetchRecentlyUpdated();
    this.rootStore.documents.fetchRecentlyViewed();
  };

  export = () => {
    return client.post("/collections.export_all");
  };
}<|MERGE_RESOLUTION|>--- conflicted
+++ resolved
@@ -1,12 +1,7 @@
 // @flow
 import invariant from "invariant";
 import { concat, filter, last } from "lodash";
-<<<<<<< HEAD
-import { action, computed } from "mobx";
-=======
 import { computed, action } from "mobx";
->>>>>>> df472ac3
-
 import naturalSort from "shared/utils/naturalSort";
 import Collection from "models/Collection";
 import BaseStore from "./BaseStore";
@@ -94,7 +89,6 @@
   }
 
   @action
-<<<<<<< HEAD
   import = async (file: File) => {
     const formData = new FormData();
     formData.append("type", "outline");
@@ -108,7 +102,7 @@
 
     return res.data;
   };
-=======
+
   async update(params: Object): Promise<Collection> {
     const result = await super.update(params);
 
@@ -126,7 +120,6 @@
 
     return result;
   }
->>>>>>> df472ac3
 
   getPathForDocument(documentId: string): ?DocumentPath {
     return this.pathsToDocuments.find((path) => path.id === documentId);
