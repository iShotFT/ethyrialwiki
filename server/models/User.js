--- conflicted
+++ resolved
@@ -92,25 +92,6 @@
   model.jwtSecret = crypto.randomBytes(64).toString('hex');
 };
 
-<<<<<<< HEAD
-const hashPassword = model => {
-  if (!model.password) {
-    return null;
-  }
-
-  return new Promise((resolve, reject) => {
-    bcrypt.hash(model.password, BCRYPT_COST, (err, digest) => {
-      if (err) {
-        reject(err);
-        return;
-      }
-
-      model.passwordDigest = digest;
-      resolve();
-    });
-  });
-};
-
 const removeIdentifyingInfo = model => {
   model.email = '';
   model.username = '';
@@ -134,12 +115,8 @@
   }
 };
 
-User.beforeCreate(hashPassword);
-User.beforeUpdate(hashPassword);
 User.beforeDestroy(checkLastAdmin);
 User.beforeDestroy(removeIdentifyingInfo);
-=======
->>>>>>> 14f90384
 User.beforeSave(uploadAvatar);
 User.beforeCreate(setRandomJwtSecret);
 User.afterCreate(user => sendEmail('welcome', user.email));
